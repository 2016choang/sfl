--- conflicted
+++ resolved
@@ -36,7 +36,6 @@
         "discount": 0.99,
         "batch_size": 256,
         "min_steps_learn": 1000,
-<<<<<<< HEAD
         "learning_rate": 1e-4,
         "replay_size": 20000,
         "delta_clip": 1,
@@ -49,20 +48,6 @@
     },
     "env": {
         "max_steps": 160,
-=======
-        "learning_rate": 1e-3,
-        "replay_size": 20000,
-        "delta_clip": 1,
-        "min_steps_dsr_learn": 10000,
-        "feature_learning_rate": 1e-3,
-        "pos_threshold": 2,
-        "neg_close_threshold": 10,
-        "neg_far_threshold": 15,
-        "margin": 2.0
-    },
-    "env": {
-        "max_steps": 500,
->>>>>>> e7552bf7
         "reset_episodes": 1,
         "reset_same": false,
         "terminate": false,
@@ -74,11 +59,7 @@
         "true_goal_pos": [6, 5]
     },
     "eval_env": {
-<<<<<<< HEAD
         "max_steps": 160,
-=======
-        "max_steps": 500,
->>>>>>> e7552bf7
         "start_pos": [1, 7],
         "reset_same": true,
         "terminate": true,

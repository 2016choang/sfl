
from collections import namedtuple
import random

from skimage.transform import resize
from skimage.util import img_as_ubyte
import numpy as np
import gym
from gym_minigrid.wrappers import FullyObsWrapper, ImgObsWrapper, RGBImgObsWrapper, ReseedWrapper
from gym import Wrapper
from gym.spaces import Box, Discrete
from gym.wrappers.time_limit import TimeLimit

from rlpyt.envs.base import EnvSpaces, EnvStep
from rlpyt.spaces.gym_wrapper import GymSpaceWrapper
from rlpyt.utils.collections import is_namedtuple_class


class GymEnvWrapper(Wrapper):

    def __init__(self, env,
            act_null_value=0, obs_null_value=0, force_float32=True, update_obs_func=None):
        super().__init__(env)
        o = self.env.reset()
        o, r, d, info = self.env.step(self.env.action_space.sample())
        env_ = self.env
        time_limit = isinstance(self.env, TimeLimit)
        while not time_limit and hasattr(env_, "env"):
            env_ = env_.env
            time_limit = isinstance(self.env, TimeLimit)
        if time_limit:
            info["timeout"] = False  # gym's TimeLimit.truncated invalid name.
        self._time_limit = time_limit
        self.action_space = GymSpaceWrapper(
            space=self.env.action_space,
            name="act",
            null_value=act_null_value,
            force_float32=force_float32,
        )
        self.observation_space = GymSpaceWrapper(
            space=self.env.observation_space,
            name="obs",
            null_value=obs_null_value,
            force_float32=force_float32,
        )
        build_info_tuples(info)
        self.update_obs_func = update_obs_func

    def step(self, action):
        
        a = self.action_space.revert(action)
        o, r, d, info = self.env.step(a)
        obs = self.observation_space.convert(o)
        if self._time_limit:
            if "TimeLimit.truncated" in info:
                info["timeout"] = info.pop("TimeLimit.truncated")
            else:
                info["timeout"] = False
        info = info_to_nt(info)
        if self.update_obs_func is not None:
            obs = self.update_obs_func(obs)
        return EnvStep(obs, r, d, info)

    def reset(self):
        obs = self.observation_space.convert(self.env.reset())
        if self.update_obs_func is not None:
            obs = self.update_obs_func(obs)
        return obs

    @property
    def spaces(self):
        return EnvSpaces(
            observation=self.observation_space,
            action=self.action_space,
        )


def build_info_tuples(info, name="info"):
    # Define namedtuples at module level for pickle.
    # Only place rlpyt uses pickle is in the sampler, when getting the
    # first examples, to avoid MKL threading issues...can probably turn
    # that off, (look for subprocess=True --> False), and then might
    # be able to define these directly within the class.
    ntc = globals().get(name)  # Define at module level for pickle.
    if ntc is None:
        globals()[name] = namedtuple(name, list(info.keys()))
    elif not (is_namedtuple_class(ntc) and
            sorted(ntc._fields) == sorted(list(info.keys()))):
        raise ValueError(f"Name clash in globals: {name}.")
    for k, v in info.items():
        if isinstance(v, dict):
            build_info_tuples(v, "_".join([name, k]))


def info_to_nt(value, name="info"):
    if not isinstance(value, dict):
        return value
    ntc = globals()[name]
    # Disregard unrecognized keys:
    values = {k: info_to_nt(v, "_".join([name, k]))
        for k, v in value.items() if k in ntc._fields}
    # Can catch some missing values (doesn't nest):
    values.update({k: 0 for k in ntc._fields if k not in values})
    return ntc(**values)


# To use: return a dict of keys and default values which sometimes appear in
# the wrapped env's env_info, so this env always presents those values (i.e.
# make keys and values keep the same structure and shape at all time steps.)
# Here, a dict of kwargs to be fed to `sometimes_info` should be passed as an
# env_kwarg into the `make` function, which should be used as the EnvCls.
# def sometimes_info(*args, **kwargs):
#     # e.g. Feed the env_id.
#     # Return a dictionary (possibly nested) of keys: default_values
#     # for this env.
#     return {}

def normalize(data):
    return (data - np.min(data)) / (np.max(data) - np.min(data))

class MinigridColorWrapper(Wrapper):

    def __init__(self, env, seed=None):
        super().__init__(env)
        self.env = env
        x = np.ones((19, 19, 3))
        x[:, :, 0:3] = np.random.uniform(0, 1, (3,))

        y = np.ones((19, 19, 3))
        y[:,:,0:3] = np.random.uniform(0, 1, (3,))

        a = np.array([[(x, y) for x in range(19)] for y in range(19)])
        c = np.linalg.norm(a - np.array([0, 0]).reshape(1, 1, 2), axis=2)[:, :, None]
        c = normalize(c)
        self.feature_map = x + (y - x) * c
        
        if seed is not None:
            random.seed(seed)
            if random.random() < 0.5:
                x = random.randint(1, 8)
            else:
                x = random.randint(10, 17)
            if random.random() < 0.5:
                y = random.randint(1, 8) 
            else:
                y = random.randint(10, 17)
            self.start_pos = np.array([x, y])
        else:
            self.start_pos = None

        self.observation_space = Box(0, 1, (3 * 3 * 3, ))
        self.action_space = Discrete(4)

    def step(self, action):
        # 0 -- right, 1 -- down, 2 -- left, 3 -- up
        self.env.unwrapped.agent_dir = action
        _, reward, done, info = self.env.step(2)
        pos = tuple(self.env.unwrapped.agent_pos)
        obs = self.get_obs(pos)
        return obs, reward, done, info

    def reset(self, **kwargs):
        self.env.reset()
        if self.start_pos is not None:
            self.env.unwrapped.agent_pos = self.start_pos
        else:
            if random.random() < 0.5:
                x = random.randint(1, 8)
            else:
                x = random.randint(10, 17)
            if random.random() < 0.5:
                y = random.randint(1, 8) 
            else:
                y = random.randint(10, 17)
            self.env.unwrapped.agent_pos = np.array([x, y])
        
        pos = self.env.unwrapped.agent_pos
        return self.get_obs(pos)

    def get_obs(self, pos):
        x, y = tuple(pos)
        return self.feature_map[x - 1: x + 2, y - 1: y + 2].flatten()

class MinigridGaussianGridWrapper(Wrapper):
    
    def __init__(self, env, num_features=4, sigma=0.1, seed=None, reset_episodes=1):
        super().__init__(env)
        self.env = env

        centers = np.linspace(0, 1, num_features)
        points = np.linspace(0, 1, 19)
        self.feature_map = np.zeros((19, 19, num_features ** 2))
        for i in range(19):
            for j in range(19):
                for c_i in range(num_features):
                    for c_j in range(num_features):
                        x, y = points[i], points[j]
                        c_x, c_y = centers[c_i], centers[c_j]
                        self.feature_map[i, j, c_i * num_features + c_j] = np.exp(-1.0 * ((x - c_x)**2 + (y - c_y)**2) / sigma)
        if seed is not None:
            random.seed(seed)
            if random.random() < 0.5:
                x = random.randint(1, 8)
            else:
                x = random.randint(10, 17)
            if random.random() < 0.5:
                y = random.randint(1, 8) 
            else:
                y = random.randint(10, 17)
            self.start_pos = np.array([x, y])
        else:
            self.start_pos = None
        
        self.reset_episodes = reset_episodes
        self.episodes = 0

        self.observation_space = Box(0, 1, (num_features ** 2, ))
        self.action_space = Discrete(4)

    def step(self, action):
        # 0 -- right, 1 -- down, 2 -- left, 3 -- up
        self.env.unwrapped.agent_dir = action
        _, reward, done, info = self.env.step(2)
        pos = tuple(self.env.unwrapped.agent_pos)
        obs = self.get_obs(pos)
        return obs, reward, done, info

    def reset(self, **kwargs):
        self.env.reset()
        self.episodes += 1

        if self.start_pos is not None and self.episodes != self.reset_episodes:
            self.env.unwrapped.agent_pos = self.start_pos
        else:
            if random.random() < 0.5:
                x = random.randint(1, 8)
            else:
                x = random.randint(10, 17)
            if random.random() < 0.5:
                y = random.randint(1, 8) 
            else:
                y = random.randint(10, 17)
            self.start_pos = np.array([x, y])
            self.env.unwrapped.agent_pos = self.start_pos

            self.episodes = 0
        
        pos = self.env.unwrapped.agent_pos
        return self.get_obs(pos)

    def get_obs(self, pos):
        return self.feature_map[tuple(pos)]


class MinigridGaussianWrapper(Wrapper):
    
    def __init__(self, env, num_features=8, sigma=0.01, seed=None):
        super().__init__(env)
        self.env = env
        cov = [[sigma, 0], [0, sigma]]
        centers = np.linspace(0, 1, 19)
        self.feature_map = np.array([[np.random.multivariate_normal([centers[x], centers[y]], cov, num_features // 2).flatten() for x in range(19)] for y in range(19)])

        if seed is not None:
            random.seed(seed)
            if random.random() < 0.5:
                x = random.randint(1, 8)
            else:
                x = random.randint(10, 17)
            if random.random() < 0.5:
                y = random.randint(1, 8) 
            else:
                y = random.randint(10, 17)
            self.start_pos = np.array([x, y])
        else:
            self.start_pos = None

        self.observation_space = Box(0, 1, (num_features, ))
        self.action_space = Discrete(4)

    def step(self, action):
        # 0 -- right, 1 -- down, 2 -- left, 3 -- up
        self.env.unwrapped.agent_dir = action
        _, reward, done, info = self.env.step(2)
        pos = tuple(self.env.unwrapped.agent_pos)
        obs = self.get_obs(pos)
        return obs, reward, done, info

    def reset(self, **kwargs):
        self.env.reset()
        if self.start_pos is not None:
            self.env.unwrapped.agent_pos = self.start_pos
        else:
            if random.random() < 0.5:
                x = random.randint(1, 8)
            else:
                x = random.randint(10, 17)
            if random.random() < 0.5:
                y = random.randint(1, 8) 
            else:
                y = random.randint(10, 17)
            self.env.unwrapped.agent_pos = np.array([x, y])
        
        pos = self.env.unwrapped.agent_pos
        return self.get_obs(pos)

    def get_obs(self, pos):
        return self.feature_map[tuple(pos)]


class MinigridFeatureWrapper(Wrapper):
    
    def __init__(self, env, num_features=8, sigma=1, seed=None):
        super().__init__(env)
        self.env = env
        # self.local_size = (1, 1, num_features)
        # self.pad = (max(self.local_size[0] // 2 - 1, 0), max(self.local_size[1] // 2 - 1, 0))
        # self.feature_map = np.pad(2 * sigma * np.random.rand(19, 19, num_features) - sigma, ((self.pad[0], self.pad[0]), (self.pad[1], self.pad[1]), (0, 0)), mode='constant')
        self.feature_map = 2 * sigma * np.random.rand(19, 19, num_features) - sigma

        if seed is not None:
            random.seed(seed)
            if random.random() < 0.5:
                x = random.randint(1, 8)
            else:
                x = random.randint(10, 17)
            if random.random() < 0.5:
                y = random.randint(1, 8) 
            else:
                y = random.randint(10, 17)
            self.start_pos = np.array([x, y])
        else:
            self.start_pos = None
        
        self.observation_space = Box(0, 1, (num_features, ))
        self.action_space = Discrete(4)

    def step(self, action):
        # 0 -- right, 1 -- down, 2 -- left, 3 -- up
        self.env.unwrapped.agent_dir = action
        _, reward, done, info = self.env.step(2)
        pos = tuple(self.env.unwrapped.agent_pos)
        obs = self.get_obs(pos)
        return obs, reward, done, info

    def reset(self, **kwargs):
        self.env.reset()
        if self.start_pos is not None:
            self.env.unwrapped.agent_pos = self.start_pos
        else:
            if random.random() < 0.5:
                x = random.randint(1, 8)
            else:
                x = random.randint(10, 17)
            if random.random() < 0.5:
                y = random.randint(1, 8) 
            else:
                y = random.randint(10, 17)
            self.env.unwrapped.agent_pos = np.array([x, y])
        
        pos = self.env.unwrapped.agent_pos
        return self.get_obs(pos)

    def get_obs(self, pos):
        # h_pos, w_pos = pos
        # h_pos += self.pad[0]
        # w_pos += self.pad[1]
        # h_len, w_len = self.local_size[:2]
        # h_len = h_len // 2
        # w_len = w_len // 2 
        # return self.feature_map[h_pos - h_len: h_pos + h_len + 1, w_pos - w_len:w_pos + w_len + 1].squeeze()
        return self.feature_map[tuple(pos)]
        


class MinigridPositionWrapper(Wrapper):

    def __init__(self, env):
        super().__init__(env)
        self.env = env
        self.observation_space = Box(0, 1, (19, 19, 1))
        self.action_space = env.action_space

    def step(self, action):
        _, reward, done, info = self.env.step(action)
        pos = tuple(self.env.unwrapped.agent_pos)
        obs = self.get_obs(pos)
        return obs, reward, done, info

    def reset(self, **kwargs):
        self.env.reset()
        pos = tuple(self.env.unwrapped.agent_pos)
        return self.get_obs(pos)

    def get_obs(self, pos):
        obs = np.zeros((19, 19, 1))
        obs[pos] = 1
        return obs


class MoveWrapper(Wrapper):

    def __init__(self, env):
        super().__init__(env)
        self.env = env
        self.observation_space = self.env.observation_space
        self.action_space = Discrete(4)

    def step(self, action):
        # 0 -- right, 1 -- down, 2 -- left, 3 -- up
        self.env.unwrapped.agent_dir = action
        obs, reward, done, info = self.env.step(2)
        return obs, reward, done, info


class EnvInfoWrapper(Wrapper):

    def __init__(self, env, info_example):
        super().__init__(env)
        # self._sometimes_info = sometimes_info(**sometimes_info_kwargs)
        self._sometimes_info = info_example

    def step(self, action):
        o, r, d, info = super().step(action)
        # Try to make info dict same key structure at every step.
        return o, r, d, infill_info(info, self._sometimes_info)


def infill_info(info, sometimes_info):
    for k, v in sometimes_info.items():
        if k not in info:
            info[k] = v
        elif isinstance(v, dict):
            infill_info(info[k], v)
    return info


def update_obs_minigrid(obs):
    H, W = 84, 84
    resized_obs = resize(obs, (H, W), anti_aliasing=True)
    return img_as_ubyte(resized_obs)


def make(*args, info_example=None, minigrid_config=None, **kwargs):
    if minigrid_config is not None:
        mode = minigrid_config.get('mode')
        max_steps = minigrid_config.get('max_steps', 500)
        env = gym.make(*args, **kwargs)
        env.max_steps = max_steps
        env = ReseedWrapper(env)
        if mode == 'full':
            return GymEnvWrapper(RGBImgObsWrapper(env))
        elif mode == 'small':
            env = RGBImgObsWrapper(env)
            # if minigrid_config.get('move', False):
            #     env = MoveWrapper(env) 
            return GymEnvWrapper(env, update_obs_func=update_obs_minigrid)
        elif mode == 'compact':
            return GymEnvWrapper(MoveWrapper(FullyObsWrapper(env)))
        elif mode == 'random':
            num_features = minigrid_config.get('num_features', 8)
            sigma = minigrid_config.get('sigma', 0.5)
            seed = minigrid_config.get('seed', None)
<<<<<<< HEAD
            reset_episodes = minigrid_config.get('reset_episodes', 1)
            # return GymEnvWrapper(MinigridGaussianGridWrapper(RGBImgObsWrapper(env), num_features=num_features, sigma=sigma, seed=seed))
            return GymEnvWrapper(MinigridFeatureWrapper(RGBImgObsWrapper(env), num_features=num_features, sigma=sigma, seed=seed, reset_episodes=reset_episodes))
=======
            # return GymEnvWrapper(MinigridColorWrapper(RGBImgObsWrapper(env), seed=seed))
            return GymEnvWrapper(MinigridGaussianGridWrapper(RGBImgObsWrapper(env), num_features=num_features, sigma=sigma, seed=seed))
            # return GymEnvWrapper(MinigridFeatureWrapper(RGBImgObsWrapper(env), num_features=num_features, sigma=sigma, seed=seed))
>>>>>>> 36d215f5
    elif info_example is None:
        return GymEnvWrapper(gym.make(*args, **kwargs))
    else:
        return GymEnvWrapper(EnvInfoWrapper(
            gym.make(*args, **kwargs), info_example))<|MERGE_RESOLUTION|>--- conflicted
+++ resolved
@@ -461,15 +461,9 @@
             num_features = minigrid_config.get('num_features', 8)
             sigma = minigrid_config.get('sigma', 0.5)
             seed = minigrid_config.get('seed', None)
-<<<<<<< HEAD
             reset_episodes = minigrid_config.get('reset_episodes', 1)
-            # return GymEnvWrapper(MinigridGaussianGridWrapper(RGBImgObsWrapper(env), num_features=num_features, sigma=sigma, seed=seed))
-            return GymEnvWrapper(MinigridFeatureWrapper(RGBImgObsWrapper(env), num_features=num_features, sigma=sigma, seed=seed, reset_episodes=reset_episodes))
-=======
-            # return GymEnvWrapper(MinigridColorWrapper(RGBImgObsWrapper(env), seed=seed))
-            return GymEnvWrapper(MinigridGaussianGridWrapper(RGBImgObsWrapper(env), num_features=num_features, sigma=sigma, seed=seed))
+            return GymEnvWrapper(MinigridGaussianGridWrapper(RGBImgObsWrapper(env), num_features=num_features, sigma=sigma, seed=seed, reset_episodes=reset_episodes))
             # return GymEnvWrapper(MinigridFeatureWrapper(RGBImgObsWrapper(env), num_features=num_features, sigma=sigma, seed=seed))
->>>>>>> 36d215f5
     elif info_example is None:
         return GymEnvWrapper(gym.make(*args, **kwargs))
     else:
